import csv
import hashlib
import os
import shutil
import time

import cv2
import numpy as np
from tqdm import tqdm


def read_file(file_path, remove_header=True):
    data = []
    with open(file_path, mode='r') as file:
        reader = csv.reader(file)
        if remove_header:
            header = next(reader)
        for row in reader:
            data.append(row)

    #print("Header:", header)
    #print("Data:")
    #for row in data:
    #    print(row)

    return np.array(data)


def generate_voxceleb_dataset(folder_root, input_folder, dataset_output_folder):
    counter = 0
    for root, _, files in os.walk(os.path.join(folder_root)):
        if "hpe" in root:
            for txt_file in files:
                if txt_file.endswith('matched_angles.txt'):
                    file_path = os.path.join(root, txt_file)
                    data = read_file(file_path)

                    folder_image_path = os.path.join(root, "..", input_folder)

                    sample_name = os.path.abspath(os.path.join(root, os.pardir))
                    id_name = os.path.abspath(os.path.join(sample_name, os.pardir))
                    sample_name = os.path.basename(sample_name)
                    id_name = os.path.basename(id_name)

                    destination = os.path.join(dataset_output_folder, id_name)
                    os.makedirs(destination, exist_ok=True)

                    for info in data:
                        src = os.path.join(folder_image_path, info[6])
                        hash_name = hashlib.sha1((id_name + sample_name).encode()).hexdigest()
                        dst = os.path.join(destination, f'{hash_name}{info[0]}_{info[1]}_image.jpg')
                        shutil.copy(src, dst)
                        counter += 1
    print("Copied", counter, "files")


def generate_voxceleb_dataset_from_video(folder_root, dataset_output_folder):

    start_time = time.time()
    counter = 0
    folders = list(os.walk(os.path.join(folder_root)))
    for root, _, files in tqdm(folders, desc="Processing folders"):
        if "hpe" in root:
            for txt_file in files:
                if txt_file.endswith('matched_angles.txt'):
                    file_path = os.path.join(root, txt_file)
                    data = read_file(file_path)

                    video_folder_path = os.path.join(root, "..")

                    sample_name = os.path.abspath(os.path.join(root, os.pardir))
                    id_name = os.path.abspath(os.path.join(sample_name, os.pardir))
                    sample_name = os.path.basename(sample_name)
                    id_name = os.path.basename(id_name)

                    destination = os.path.join(dataset_output_folder, id_name)

                    os.makedirs(destination, exist_ok=True)

                    for info in data:
                        video_path = os.path.join(video_folder_path, info[6].split('#')[0])
                        frame_index = int(info[6].split('#')[1])

                        cap = cv2.VideoCapture(video_path)
                        cap.set(cv2.CAP_PROP_POS_FRAMES, frame_index)
                        ret, frame = cap.read()

                        if ret:
                            hash_name = hashlib.sha1((id_name + sample_name).encode()).hexdigest()
                            dst = os.path.join(destination, f'{hash_name}{info[0]}_{info[1]}_image.jpg')
                            cv2.imwrite(dst, frame)
                            counter += 1

                        cap.release()

    elapsed_time = time.time() - start_time
<<<<<<< HEAD
    print("Copied", counter, "files in", round(elapsed_time/60, 2), "minutes")
=======
    print("Copied", counter, "files in", round(elapsed_time/60, 2), "min")
>>>>>>> 6a93b1e4


if __name__ == '__main__':
    input_folder = "E:\\Download\\face\\VoxCeleb1_test"  # Folder containing original preprocessed files
    dataset_output_folder = "E:\\Download\\face\\VoxCeleb1_test_dataset"

    generate_voxceleb_dataset(input_folder, "face_cropped", dataset_output_folder)<|MERGE_RESOLUTION|>--- conflicted
+++ resolved
@@ -94,11 +94,7 @@
                         cap.release()
 
     elapsed_time = time.time() - start_time
-<<<<<<< HEAD
-    print("Copied", counter, "files in", round(elapsed_time/60, 2), "minutes")
-=======
     print("Copied", counter, "files in", round(elapsed_time/60, 2), "min")
->>>>>>> 6a93b1e4
 
 
 if __name__ == '__main__':
