import os
import time

import cv2
import mediapipe as mp
import matplotlib.pyplot as plt
import numpy as np
import torch
from scipy.interpolate import Rbf
from scipy.spatial import KDTree
from tqdm import tqdm





# Create a grid of points over the image
def add_points_to_empty_areas(points1, points2, h, w, density=20, min_distance=10):
    """
    Adds points to the image in areas without landmarks.
    - points: Existing landmark points (Nx2 array).
    - h, w: Image height and width.
    - density: Number of points per row/column in the grid.
    - min_distance: Minimum distance between landmarks and new points.
    """
    # Create a grid of points
    y, x = np.linspace(0, h, density), np.linspace(0, w, density)
    grid = np.array(np.meshgrid(x, y)).T.reshape(-1, 2)

    # Use a KDTree to filter out points near existing landmarks
    tree = KDTree(np.concatenate([points1, points2]))
    new_points = []
    for point in grid:
        dist, _ = tree.query(point)
        if dist > min_distance:
            new_points.append(point)

    return np.vstack([points1, new_points])

def calculate_face_correspondences_prototype(face_mesh, image1, image2, draw_corr=False):

    results1 = face_mesh.process(cv2.cvtColor(image1, cv2.COLOR_BGR2RGB))
    results2 = face_mesh.process(cv2.cvtColor(image2, cv2.COLOR_BGR2RGB))

    if results1.multi_face_landmarks and results2.multi_face_landmarks:
        landmarks1 = results1.multi_face_landmarks[0].landmark
        landmarks2 = results2.multi_face_landmarks[0].landmark

        h1, w1, _ = image1.shape
        h2, w2, _ = image2.shape

        points1 = np.array([[lm.x * w1, lm.y * h1] for lm in landmarks1])
        points2 = np.array([[lm.x * w2, lm.y * h2] for lm in landmarks2])

        points1_filled = add_points_to_empty_areas(points1, points2, h1, w1, density=50, min_distance=5)
        points2_filled = add_points_to_empty_areas(points2, points1, h2, w2, density=50, min_distance=5)

        # Compute the TPS transformation and Warp the image
        grid_x, grid_y = np.meshgrid(np.arange(w2), np.arange(h2))
        warped_x, warped_y = tps_transform(points1_filled, points2_filled, grid_x, grid_y, smooth=0.5)
        map_x = np.clip(warped_x, 0, w1 - 1).astype(np.float32)
        map_y = np.clip(warped_y, 0, h1 - 1).astype(np.float32)
        warped_image2 = cv2.remap(image2, map_x, map_y, interpolation=cv2.INTER_LINEAR)

        # Plot corresponding landmarks -------------------------------
        if draw_corr:
            points1 = np.array([(int(lm.x * w1), int(lm.y * h1)) for lm in landmarks1])
            points2 = np.array([(int(lm.x * w2), int(lm.y * h2)) for lm in landmarks2])

            #print(f"Nose tip in image 1: {points1[1]}, image 2: {points2[1]}")
            combined_width = w1 + w2
            combined_height = max(h1, h2)
            canvas = 255 * np.ones((combined_height, combined_width, 3), dtype=np.uint8)
            canvas[:h1, :w1] = image1
            canvas[:h2, w1:] = image2

            for p1, p2 in zip(points1, points2):
                cv2.circle(canvas, p1, 1, (0, 255, 0), -1)
                cv2.circle(canvas, (p2[0] + w1, p2[1]), 1, (0, 255, 0), -1)

            important_indices = [1, 33, 61, 199, 263, 291]
            important_points1 = [points1[i] for i in important_indices]
            important_points2 = [points2[i] for i in important_indices]
            for p1, p2 in zip(important_points1, important_points2):
                cv2.circle(canvas, p1, 3, (255, 255, 255), -1)
                cv2.circle(canvas, (p2[0] + w1, p2[1]), 2, (255, 255, 255), -1)
                cv2.line(canvas, p1, (p2[0] + w1, p2[1]), (255, 0, 0), 1)

            plt.figure(figsize=(12, 6))
            plt.imshow(cv2.cvtColor(canvas, cv2.COLOR_BGR2RGB))
            plt.axis("off")
            plt.title("Corresponding Landmarks Between Two Images")
            plt.show()
        # ---------------------------------------

            plt.figure(figsize=(24, 12))
            plt.subplot(1, 4, 1)
            plt.title("Original Image 1")
            plt.imshow(cv2.cvtColor(image1, cv2.COLOR_BGR2RGB))
            plt.axis("off")
            plt.subplot(1, 4, 2)
            plt.title("Warped Image 2 (Aligned)")
            plt.scatter(points1[:, 0], points1[:, 1], s=0.4, c='red', label='Source Landmarks')
            #plt.scatter(points2[:, 0], points2[:, 1], s=0.4, c='blue', label='Target Landmarks')
            plt.imshow(cv2.cvtColor(warped_image2, cv2.COLOR_BGR2RGB))
            plt.axis("off")
            plt.subplot(1, 4, 3)
            plt.title("Original Image 2")
            plt.imshow(cv2.cvtColor(image2, cv2.COLOR_BGR2RGB))
            plt.axis("off")
            plt.savefig('C:\\Users\\Eduard\\Desktop\\Face\\merge.png')
            plt.show()

    else:
        raise ValueError("Face landmarks not detected in one or both images.")

# Thin-Plate Spline Transformation
def tps_transform(source_points, target_points, grid_x, grid_y, smooth=0.0):
    """
    Perform Thin-Plate Spline Transformation
    """
    rbf_x = Rbf(source_points[:, 0], source_points[:, 1], target_points[:, 0], function='thin_plate', smooth=smooth)
    rbf_y = Rbf(source_points[:, 0], source_points[:, 1], target_points[:, 1], function='thin_plate', smooth=smooth)

    warped_x = rbf_x(grid_x, grid_y)
    warped_y = rbf_y(grid_x, grid_y)
    return warped_x, warped_y

def calculate_face_correspondences_between_two_faces(source_landmarks, target_landmarks):
    w, h = 112,112

    source_landmarks = np.array([[x * w, y * h] for x, y in source_landmarks])
    target_landmarks = np.array([[x * w, y * h] for x, y in target_landmarks])

    extra_points = np.array([
        [0, 0], [w - 1, 0], [0, h - 1], [w - 1, h - 1],  # Corners of the image
        [w // 2, 0], [w // 2, h - 1],  # Mid-top and mid-bottom
        [0, h // 2], [w - 1, h // 2]  # Mid-left and mid-right
    ])
    source_landmarks = np.vstack([source_landmarks, extra_points])
    target_landmarks = np.vstack([target_landmarks, extra_points])

    grid_x, grid_y = np.meshgrid(np.arange(w), np.arange(h))
    warped_x, warped_y = tps_transform(source_landmarks, target_landmarks, grid_x, grid_y, smooth=0.3)

    warped_x, warped_y = torch.Tensor(warped_x), torch.Tensor(warped_y)

    map_x = torch.clamp(warped_x, 0, w - 1)
    map_y = torch.clamp(warped_y, 0, h - 1)

    map_x = 2.0 * map_x / (w - 1) - 1.0
    map_y = 2.0 * map_y / (h - 1) - 1.0
    grid = torch.stack((map_x, map_y), dim=-1)  # Shape: (H, W, 2)

    return grid


def calculate_face_correspondences_dataset(dataset_folder, draw=False, keep=True):
    start_time = time.time()
    data = []
    for class_name in os.listdir(dataset_folder):
        class_path = os.path.join(dataset_folder, class_name)
        if os.path.isdir(class_path):
            sha_groups = {}
            for filename in os.listdir(class_path):
                if filename.endswith("_image.npz"):
                    corr_path = os.path.join(class_path, filename.replace("_image.npz", "_corr.npz"))
                    if keep and os.path.exists(corr_path):
                        continue  # Skip if correspondence already exists
                    file_path = os.path.join(class_path, filename)
                    if os.path.isfile(file_path):
                        sha_hash = filename[:40]  # Extract SHA hash from filename
                        if sha_hash not in sha_groups:
                            sha_groups[sha_hash] = []
                        sha_groups[sha_hash].append(file_path)

            # Append each grouped data point to the dataset
            for sha_hash, file_paths in sha_groups.items():
                if len(file_paths) == 25:
                    data.append(file_paths)

    for file_paths in tqdm(data, desc="Generate Face Correspondences"):
        perspectives = [os.path.basename(file_path)[40:-10] for file_path in file_paths]
        npzs = [np.load(file_path.replace(".jpg", ".npz").replace(".png", ".npz"))["landmarks"] for file_path in file_paths]

        zero_position = np.where(np.array(perspectives) == '0_0')[0][0]

        for v in range(25):
            if v == zero_position: # Skip alignment if zero pose or merged features
                grid = calculate_face_correspondences_between_two_faces(npzs[v], npzs[v])
                np.savez_compressed(file_paths[v].replace("_image.npz", "_corr.npz"), corr=grid)
            else:
                grid = calculate_face_correspondences_between_two_faces(npzs[zero_position], npzs[v])
                np.savez_compressed(file_paths[v].replace("_image.npz", "_corr.npz"), corr=grid)
                if draw:
                    fig, axes = plt.subplots(1, 2, figsize=(10, 5))
                    axes[0].imshow(grid[:, :, 0], cmap='viridis')
                    axes[0].set_title("Slice 1")
                    axes[0].axis('off')
                    axes[1].imshow(grid[:, :, 1], cmap='viridis')
                    axes[1].set_title("Slice 2")
                    axes[1].axis('off')
                    plt.tight_layout()
                    plt.show()

    elapsed_time = time.time() - start_time
    print(f"Created Face Correspondences in {dataset_folder} in", round(elapsed_time / 60, 2), "minutes")


def calculate_face_landmarks_dataset(dataset_folder, keep=True):
    start_time = time.time()
    counter = 0
    face_mesh = mp.solutions.face_mesh.FaceMesh(static_image_mode=True, max_num_faces=1, refine_landmarks=True)

<<<<<<< HEAD
    # Iterate over class subfolders
    folder = list(os.listdir(dataset_folder))
    for class_name in tqdm(folder, desc="Processing folders"):
=======
    class_names = os.listdir(dataset_folder)
    failed_landmark_counter = 0
    for class_name in tqdm(class_names, desc="Processing Classes"):
>>>>>>> 6a93b1e4
        class_path = os.path.join(dataset_folder, class_name)
        if not os.path.isdir(class_path):
            continue

        for filename in os.listdir(class_path):
            if filename.endswith((".jpg", ".png", ".jpeg")):
                npz_path = os.path.join(class_path, (filename[:-4] + '.npz'))
                if keep and os.path.exists(npz_path):
                    continue  # Skip if landmarks already exist
                image = cv2.imread(os.path.join(class_path, filename))
                results = face_mesh.process(cv2.cvtColor(image, cv2.COLOR_BGR2RGB))
                h, w, _ = image.shape
                if results.multi_face_landmarks:
                    landmarks = results.multi_face_landmarks[0].landmark
                    points = np.array([[lm.x, lm.y] for lm in landmarks])
                else:
                    points = np.load(os.path.join(os.path.join(os.path.dirname(__file__)), "default_landmarks.npz"))['landmarks']        # TODO: Temporary solution for bad dataset
                    failed_landmark_counter+= 1
                    print(f"No landmarks found for: {os.path.join(class_path, filename)} using default landmarks")
                    #raise Exception(f"No landmarks found for: {os.path.join(class_path, filename)}")

                np.savez_compressed(os.path.join(class_path, (filename[:-4]+'.npz')), landmarks=points)
                counter += 1

    elapsed_time = time.time() - start_time
    print(f"Created landmarks in {dataset_folder} for {counter} images, {failed_landmark_counter} failed,  in", round(elapsed_time/60, 2), "minutes")


if __name__ == '__main__':

    dataset = "C:\\Users\\Eduard\\Desktop\\Face\\dataset8\\VoxCeleb1_test_dataset_TEST\\validation"
    #calculate_face_landmarks_dataset(dataset)
    #calculate_face_correspondences_dataset(dataset)
    dataset = "C:\\Users\\Eduard\\Desktop\\Face\\dataset8\\VoxCeleb1_test_dataset_TEST\\train"
    #calculate_face_landmarks_dataset(dataset)
    #calculate_face_correspondences_dataset(dataset)

    # raise Exception("")
    #
    # image1_ori = cv2.imread("C:\\Users\\Eduard\\Desktop\\Face\\dataset8\\VoxCeleb1_test_dataset_TEST\\validation\\id10270\\f03463d2c721f7f05304c9826ef170c99b8a78850_0_image.jpg")
    # image1_ori = cv2.cvtColor(image1_ori, cv2.COLOR_BGR2RGB)
    # image2_ori = cv2.imread("C:\\Users\\Eduard\\Desktop\\Face\\dataset8\\VoxCeleb1_test_dataset_TEST\\validation\\id10270\\f03463d2c721f7f05304c9826ef170c99b8a788525_-25_image.jpg")
    # image2_ori = cv2.cvtColor(image2_ori, cv2.COLOR_BGR2RGB)
    #
    # ori_landmarks1 = np.load("C:\\Users\\Eduard\\Desktop\\Face\\dataset8\\VoxCeleb1_test_dataset_TEST\\validation\\id10270\\f03463d2c721f7f05304c9826ef170c99b8a78850_0_image.npz")["landmarks"]
    # ori_landmarks2 = np.load("C:\\Users\\Eduard\\Desktop\\Face\\dataset8\\VoxCeleb1_test_dataset_TEST\\validation\\id10270\\f03463d2c721f7f05304c9826ef170c99b8a788525_-25_image.npz")["landmarks"]
    #
    # ori_grid = calculate_face_correspondences_between_two_faces(ori_landmarks2, ori_landmarks1)

    # h1, w1, _ = image1_ori.shape
    # h2, w2, _ = image2_ori.shape
    #
    # points1 = np.array([[x * w1, y * h1] for x,y in ori_landmarks1])
    # points2 = np.array([[x * w2, y * h2] for x,y in ori_landmarks2])
    #
    # extra_points = np.array([
    #     [0, 0], [w1 - 1, 0], [0, h1 - 1], [w1 - 1, h1 - 1],  # Corners of the image
    #     [w1 // 2, 0], [w1 // 2, h1 - 1],  # Mid-top and mid-bottom
    #     [0, h1 // 2], [w1 - 1, h1 // 2]  # Mid-left and mid-right
    # ])
    # points1 = np.vstack([points1, extra_points])
    # points2 = np.vstack([points2, extra_points])
    #
    # grid_x, grid_y = np.meshgrid(np.arange(w2), np.arange(h2))
    # warped_x, warped_y = tps_transform(points1, points2, grid_x, grid_y, smooth=0.3)
    #
    # warped_x, warped_y = torch.Tensor(warped_x), torch.Tensor(warped_y)
    #
    # map_x = torch.clamp(warped_x, 0, w1 - 1)
    # map_y = torch.clamp(warped_y, 0, h1 - 1)
    #
    # map_x = 2.0 * map_x / (w1 - 1) - 1.0
    # map_y = 2.0 * map_y / (h1 - 1) - 1.0
    # grid = torch.stack((map_x, map_y), dim=-1)  # Shape: (H, W, 2)

    # # Add batch dimension and permute to (B, H, W, 2)
    # grid = grid.unsqueeze(0)
    #
    # # Perform grid sampling
    # image2 = transforms.ToTensor()(image2_ori)
    # image2 = transforms.Resize((112,112))(image2)
    # image2 = image2.unsqueeze(0)  # Add batch dimension
    # warped_image = F.grid_sample(image2, grid, mode='bilinear', align_corners=True).squeeze(0)
    # warped_image = np.transpose(warped_image.numpy(), (1, 2, 0))
    #
    #
    # #map_x = np.clip(warped_x, 0, w1 - 1).astype(np.float32)
    # #map_y = np.clip(warped_y, 0, h1 - 1).astype(np.float32)
    # #warped_image2 = cv2.remap(image2_ori, map_x, map_y, interpolation=cv2.INTER_LINEAR)
    #
    # fig, axes = plt.subplots(1, 4, figsize=(10, 5))
    # axes[0].imshow(image1_ori)
    # axes[0].axis('off')
    # axes[1].imshow(warped_image)
    # axes[1].axis('off')
    # #axes[2].imshow(warped_image2)
    # axes[2].axis('off')
    # axes[3].imshow(image2_ori)
    # axes[3].axis('off')
    # plt.tight_layout()
    # plt.show()
    # raise Exception()

    from torchvision.transforms import transforms
    import torch.nn.functional as F

    image1_ori = cv2.imread("C:\\Users\\Eduard\\Desktop\\Face\\dataset8\\VoxCeleb1_test_dataset_TEST\\validation\\id10270\\f03463d2c721f7f05304c9826ef170c99b8a78850_0_image.jpg")
    image1_ori = cv2.cvtColor(image1_ori, cv2.COLOR_BGR2RGB)
    image2_ori = cv2.imread("C:\\Users\\Eduard\\Desktop\\Face\\dataset8\\VoxCeleb1_test_dataset_TEST\\validation\\id10270\\f03463d2c721f7f05304c9826ef170c99b8a788525_-25_image.jpg")
    image2_ori = cv2.cvtColor(image2_ori, cv2.COLOR_BGR2RGB)
    image2 = transforms.ToTensor()(image2_ori)
    image2 = transforms.Resize((112,112))(image2)

    ori_grid = np.load("C:\\Users\\Eduard\\Desktop\\Face\\dataset8\\VoxCeleb1_test_dataset_TEST\\validation\\id10270\\f03463d2c721f7f05304c9826ef170c99b8a788525_-25_corr.npz")["corr"]
    grid = torch.Tensor(ori_grid)
    print(grid.shape[:2], image2.shape[1:])
    if grid.shape[:2] != image2.shape[1:]:
        print("RESIZE")
        _, target_height, target_width = image2.shape
        # Reshape grid for interpolation
        grid = grid.permute(2, 0, 1)  # [1, 2, H, W]
        # Resize using bilinear interpolation
        grid = F.interpolate(grid, size=(target_height, target_width), mode='bilinear', align_corners=True)
        # Reshape back to grid format [1, target_height, target_width, 2]
        grid = grid.permute(1, 2, 0)

    grid = grid.unsqueeze(0)

    image2 = transforms.ToTensor()(image2_ori)
    image2 = transforms.Resize((112,112))(image2)
    image2 = image2.unsqueeze(0)  # Add batch dimension
    warped_image = F.grid_sample(image2, grid, mode='bilinear', align_corners=True).squeeze(0)
    warped_image = np.transpose(warped_image.numpy(), (1, 2, 0))

    fig, axes = plt.subplots(1, 5, figsize=(10, 5))
    axes[0].imshow(ori_grid[:, :, 0], cmap='viridis')
    axes[0].set_title("Slice 1")
    axes[0].axis('off')
    axes[1].imshow(ori_grid[:, :, 1], cmap='viridis')
    axes[1].set_title("Slice 2")
    axes[1].axis('off')
    axes[2].imshow(warped_image)
    axes[2].set_title("Slice 2")
    axes[2].axis('off')
    axes[3].imshow(image2_ori)
    axes[3].axis('off')
    axes[4].imshow(image1_ori)
    axes[4].axis('off')
    plt.tight_layout()
    plt.show()<|MERGE_RESOLUTION|>--- conflicted
+++ resolved
@@ -212,15 +212,9 @@
     counter = 0
     face_mesh = mp.solutions.face_mesh.FaceMesh(static_image_mode=True, max_num_faces=1, refine_landmarks=True)
 
-<<<<<<< HEAD
-    # Iterate over class subfolders
-    folder = list(os.listdir(dataset_folder))
-    for class_name in tqdm(folder, desc="Processing folders"):
-=======
     class_names = os.listdir(dataset_folder)
     failed_landmark_counter = 0
     for class_name in tqdm(class_names, desc="Processing Classes"):
->>>>>>> 6a93b1e4
         class_path = os.path.join(dataset_folder, class_name)
         if not os.path.isdir(class_path):
             continue
