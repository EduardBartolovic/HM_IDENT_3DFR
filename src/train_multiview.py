import tempfile
import time
from pathlib import Path

import torch
import torch.nn as nn
import torch.optim as optim
import torchvision.transforms as transforms

from head.metrics import ArcFace, CosFace, SphereFace, Am_softmax
from loss.focal import FocalLoss
<<<<<<< HEAD
from src.aggregator.L2Aggregator import make_l2_aggregator
=======
from src.aggregator.ConvAggregator import make_conv_aggregator
>>>>>>> 56e5d124
from src.aggregator.MeanAggregator import make_mean_aggregator
from src.aggregator.MedianAggregator import make_median_aggregator
from src.aggregator.RobustMeanAggregator import make_rma
from src.aggregator.SEAggregator import make_se_aggregator
from src.aggregator.TransformerAggregator import make_transformer_aggregator
from src.aggregator.WeightedSumAggregator import make_weighted_sum_aggregator
from src.backbone.multiview_irse import IR_MV_50, execute_model
from src.backbone.multiview_ires_insight import IR_MV_V2_50, IR_MV_V2_34, IR_MV_V2_18
from src.util.datapipeline.MultiviewDataset import MultiviewDataset
from src.util.eval_model_multiview import evaluate_and_log_mv
from src.util.load_checkpoint import load_checkpoint
from src.util.misc import colorstr
from util.utils import make_weights_for_balanced_classes, separate_irse_bn_paras, \
    separate_resnet_bn_paras, warm_up_lr, schedule_lr, AverageMeter, accuracy
from torchinfo import summary
from tqdm import tqdm
import os
import mlflow
import yaml
import argparse


def eval_loop(device, backbone_reg, backbone_agg, aggregators, data_root, epoch, batch_size, num_views, use_face_corr, eval_all):
    # evaluate_and_log_mv(device, backbone_reg, backbone_agg, aggregators, data_root, "test_rgb_bellus_crop", epoch, (112, 112), batch_size * 4, num_views, use_face_corr, disable_bar=True, eval_all=eval_all)
    #evaluate_and_log_mv(device, backbone_reg, backbone_agg, aggregators, data_root, "test_rgb_bff_crop8", epoch, (256, 256), batch_size * 4, num_views, use_face_corr, disable_bar=True, eval_all=eval_all)
    #evaluate_and_log_mv(device, backbone_reg, backbone_agg, aggregators, data_root, "test_rgb_bff_crop8", epoch, (200, 200), batch_size * 4, num_views, use_face_corr, disable_bar=True, eval_all=eval_all)
    evaluate_and_log_mv(device, backbone_reg, backbone_agg, aggregators, data_root, "test_rgb_bff_crop078", epoch, (256, 256), batch_size * 4, num_views, use_face_corr, disable_bar=True, eval_all=eval_all)
    evaluate_and_log_mv(device, backbone_reg, backbone_agg, aggregators, data_root, "test_rgb_bff_crop078", epoch, (224, 224), batch_size * 4, num_views, use_face_corr, disable_bar=True, eval_all=eval_all)
    evaluate_and_log_mv(device, backbone_reg, backbone_agg, aggregators, data_root, "test_rgb_bff_crop078", epoch, (200, 200), batch_size * 4, num_views, use_face_corr, disable_bar=True, eval_all=eval_all)
    evaluate_and_log_mv(device, backbone_reg, backbone_agg, aggregators, data_root, "test_rgb_bff_crop078", epoch, (170, 170), batch_size * 4, num_views, use_face_corr, disable_bar=True, eval_all=eval_all)
    evaluate_and_log_mv(device, backbone_reg, backbone_agg, aggregators, data_root, "test_rgb_bff_crop078", epoch, (160, 160), batch_size * 4, num_views, use_face_corr, disable_bar=True, eval_all=eval_all)
    evaluate_and_log_mv(device, backbone_reg, backbone_agg, aggregators, data_root, "test_rgb_bff_crop078", epoch, (130, 130), batch_size * 4, num_views, use_face_corr, disable_bar=True, eval_all=eval_all)
    evaluate_and_log_mv(device, backbone_reg, backbone_agg, aggregators, data_root, "test_rgb_bff_crop078", epoch, (112, 112), batch_size * 4, num_views, use_face_corr, disable_bar=True, eval_all=eval_all)
    # evaluate_and_log_mv(device, backbone_reg, backbone_agg, aggregators, data_root, "test_rgb_bff", epoch, (150, 150), batch_size * 4, num_views, use_face_corr, disable_bar=True, eval_all=eval_all)
    evaluate_and_log_mv(device, backbone_reg, backbone_agg, aggregators, data_root, "test_nersemble8", epoch, (112, 112), batch_size * 4, num_views, use_face_corr, disable_bar=True, eval_all=eval_all)
    evaluate_and_log_mv(device, backbone_reg, backbone_agg, aggregators, data_root, "test_vox2test8", epoch, (112, 112), batch_size * 4, num_views, use_face_corr, disable_bar=True, eval_all=eval_all)
    evaluate_and_log_mv(device, backbone_reg, backbone_agg, aggregators, data_root, "test_vox2train8", epoch, (112, 112), batch_size * 4, num_views, use_face_corr, disable_bar=True, eval_all=eval_all)


def main(cfg):
    SEED = cfg['SEED']
    torch.manual_seed(SEED)

    RUN_NAME = cfg['RUN_NAME']
    DATA_ROOT = cfg['DATA_ROOT']  # the parent root where the datasets are stored
    TRAIN_SET = cfg['TRAIN_SET']
    #  MODEL_ROOT = cfg['MODEL_ROOT']  # the root to buffer your checkpoints
    LOG_ROOT = cfg['LOG_ROOT']
    BACKBONE_RESUME_ROOT = cfg['BACKBONE_RESUME_ROOT']  # the root to resume training from a saved checkpoint
    HEAD_RESUME_ROOT = cfg['HEAD_RESUME_ROOT']  # the root to resume training from a saved checkpoint

    BACKBONE_NAME = cfg['BACKBONE_NAME']  # support: ['ResNet_50', 'ResNet_101', 'ResNet_152', 'IR_50', 'IR_101', 'IR_152', 'IR_SE_50', 'IR_SE_101', 'IR_SE_152']
    AGG_NAME = cfg['AGG']['AGG_NAME']  # support: ['WeightedSumAggregator', 'MeanAggregator', 'SEAggregator']
    AGG_CONFIG = cfg['AGG']['AGG_CONFIG']  # Aggregator Config
    HEAD_NAME = cfg['HEAD_NAME']  # support:  ['Softmax', 'ArcFace', 'CosFace', 'SphereFace', 'Am_softmax']
    LOSS_NAME = cfg['LOSS_NAME']  # support: ['Focal', 'Softmax']
    TRAIN_ALL = cfg['TRAIN_ALL']  # Train all parts of the network
    OPTIMIZER_NAME = cfg.get('OPTIMIZER_NAME', 'SGD')  # support: ['SGD', 'ADAM']

    INPUT_SIZE = cfg['INPUT_SIZE']
    NUM_VIEWS = cfg['NUM_VIEWS']  # Number of views
    RGB_MEAN = cfg['RGB_MEAN']  # for normalize inputs
    RGB_STD = cfg['RGB_STD']  # for normalize inputs
    use_face_corr = cfg['USE_FACE_CORR']
    EMBEDDING_SIZE = cfg['EMBEDDING_SIZE']  # embedding dimension
    BATCH_SIZE = cfg['BATCH_SIZE']  # Batch size in training
    DROP_LAST = cfg['DROP_LAST']  # whether drop the last batch to ensure consistent batch_norm statistics
    SHUFFLE_PERSPECTIVES = cfg.get('SHUFFLE_PERSPECTIVES', False)  # shuffle perspectives during train loop
    LR = cfg['LR']  # initial LR
    NUM_EPOCH = cfg['NUM_EPOCH']
    PATIENCE = cfg.get('PATIENCE', 10)
    WEIGHT_DECAY = cfg['WEIGHT_DECAY']
    MOMENTUM = cfg['MOMENTUM']
    STAGES = cfg['STAGES']  # epoch stages to decay learning rate
    UNFREEZE_EPOCH = cfg.get('UNFREEZE_EPOCH', 1)  # Unfreeze aggregators after X Epochs. Train Arcface Head first.
    STOPPING_CRITERION = cfg.get('STOPPING_CRITERION', 99.9)

    DEVICE = torch.device("cuda:0" if torch.cuda.is_available() else "cpu")
    MULTI_GPU = cfg['MULTI_GPU']  # flag to use multiple GPUs
    GPU_ID = cfg['GPU_ID']  # specify your GPU ids
    PIN_MEMORY = cfg['PIN_MEMORY']
    NUM_WORKERS = cfg['NUM_WORKERS']
    print("=" * 60)
    print("Overall Configurations:")
    print(cfg)
    print("=" * 60)

    # ===== ML FLOW Set up ============
    mlflow.set_tracking_uri(f'file:{LOG_ROOT}/mlruns')
    mlflow.set_experiment(RUN_NAME)

    client = mlflow.tracking.MlflowClient()
    experiment = client.get_experiment_by_name(RUN_NAME)
    if experiment:
        runs = client.search_runs(experiment_ids=[experiment.experiment_id])
        run_count = len(runs)
    else:
        run_count = 0  # No runs if the experiment does not exist yet

    with mlflow.start_run(run_name=f"{RUN_NAME}_[{run_count + 1}]") as run:

        mlflow.log_param('config', cfg)
        print(f"{RUN_NAME}_{run_count + 1} ; run_id:", run.info.run_id)

        train_transform = transforms.Compose([
            transforms.Resize(INPUT_SIZE),
            # transforms.RandomCrop((112, 112)),
            transforms.RandomHorizontalFlip(),
            transforms.ToTensor(),
            transforms.Normalize(mean=RGB_MEAN, std=RGB_STD),
        ])

        dataset_train = MultiviewDataset(os.path.join(DATA_ROOT, TRAIN_SET), num_views=NUM_VIEWS, transform=train_transform, use_face_corr=use_face_corr, shuffle_views=SHUFFLE_PERSPECTIVES)

        # create a weighted random sampler to process imbalanced data
        weights = make_weights_for_balanced_classes(dataset_train.data, len(dataset_train.classes))
        weights = torch.DoubleTensor(weights)
        sampler = torch.utils.data.sampler.WeightedRandomSampler(weights, len(weights))

        train_loader = torch.utils.data.DataLoader(
            dataset_train, batch_size=BATCH_SIZE, sampler=sampler, pin_memory=PIN_MEMORY,
            num_workers=NUM_WORKERS, drop_last=DROP_LAST
        )

        NUM_CLASS = len(train_loader.dataset.classes)
        print("Number of Training Classes: {}".format(NUM_CLASS))

        # ======= model & loss & optimizer =======
        BACKBONE_DICT = {'IR_MV_50': lambda: IR_MV_50(INPUT_SIZE, EMBEDDING_SIZE),
                         'IR_MV_V2_18': lambda: IR_MV_V2_18(EMBEDDING_SIZE),
                         'IR_MV_V2_34': lambda: IR_MV_V2_34(EMBEDDING_SIZE),
                         'IR_MV_V2_50': lambda: IR_MV_V2_50(EMBEDDING_SIZE)}
        BACKBONE_reg = BACKBONE_DICT[BACKBONE_NAME]()
        BACKBONE_agg = BACKBONE_DICT[BACKBONE_NAME]()
        model_stats_backbone = summary(BACKBONE_reg, (BATCH_SIZE, 3, INPUT_SIZE[0], INPUT_SIZE[1]), verbose=0)
        print(colorstr('magenta', str(model_stats_backbone)))
        print(colorstr('blue', f"{BACKBONE_NAME} Backbone Generated"))
        print("=" * 60)

        AGG_DICT = {'WeightedSumAggregator': lambda: make_weighted_sum_aggregator(AGG_CONFIG),
<<<<<<< HEAD
                    'MeanAggregator': lambda: make_mean_aggregator([NUM_VIEWS, NUM_VIEWS, NUM_VIEWS, NUM_VIEWS, NUM_VIEWS]),
                    'RobustMeanAggregator': lambda: make_rma([NUM_VIEWS, NUM_VIEWS, NUM_VIEWS, NUM_VIEWS, NUM_VIEWS]),
                    'MedianAggregator': lambda: make_median_aggregator([NUM_VIEWS, NUM_VIEWS, NUM_VIEWS, NUM_VIEWS, NUM_VIEWS]),
                    'L2Aggregator': lambda: make_l2_aggregator([NUM_VIEWS, NUM_VIEWS, NUM_VIEWS, NUM_VIEWS, NUM_VIEWS]),
=======
                    'MeanAggregator': lambda: make_mean_aggregator([NUM_VIEWS]*5),
                    'RobustMeanAggregator': lambda: make_rma([NUM_VIEWS]*5),
                    'MedianAggregator': lambda: make_median_aggregator([NUM_VIEWS]*5),
                    'ConvAggregator': lambda : make_conv_aggregator(AGG_CONFIG),
>>>>>>> 56e5d124
                    'SEAggregator': lambda: make_se_aggregator([64, 64, 128, 256, 512]),
                    'TransformerAggregator': lambda: make_transformer_aggregator([64, 64, 124, 256, 512], NUM_VIEWS, AGG_CONFIG),}
                    #'TransformerAggregatorV2': lambda: make_transformer_aggregatorv2([64, 64, 124, 256, 512], NUM_VIEWS, AGG_CONFIG)}
        aggregators = AGG_DICT[AGG_NAME]()

        model_arch = [(BATCH_SIZE, NUM_VIEWS, 64, 112, 112), (BATCH_SIZE, NUM_VIEWS+1, 64, 56, 56), (BATCH_SIZE, NUM_VIEWS+1, 128, 28, 28), (BATCH_SIZE, NUM_VIEWS+1, 256, 14, 14), (BATCH_SIZE, NUM_VIEWS+1, 512, 7, 7)]
        model_stats_agg = []
        for agg, model_arch in zip(aggregators, model_arch):
            model_stat = summary(agg, model_arch, verbose=0)
            print(colorstr('magenta', str(model_stat)))
            model_stats_agg.append(model_stat)

        with tempfile.TemporaryDirectory() as tmp_dir:
            tmp_dir = Path(tmp_dir)
            with open(os.path.join(tmp_dir, 'Backbone_Summary.txt'), "w", encoding="utf-8") as f:
                f.write(str(model_stats_backbone))
            with open(os.path.join(tmp_dir, 'Aggregator_Summary.txt'), "w", encoding="utf-8") as f:
                for i in model_stats_agg:
                    f.write(str(i) + '\n')
            mlflow.log_artifacts(str(tmp_dir), artifact_path="ModelSummary")

        print("=" * 60)
        HEAD_DICT = {'ArcFace': lambda: ArcFace(in_features=EMBEDDING_SIZE, out_features=NUM_CLASS, device_id=GPU_ID),
                     'CosFace': lambda: CosFace(in_features=EMBEDDING_SIZE, out_features=NUM_CLASS, device_id=GPU_ID),
                     'SphereFace': lambda: SphereFace(in_features=EMBEDDING_SIZE, out_features=NUM_CLASS, device_id=GPU_ID),
                     'Am_softmax': lambda: Am_softmax(in_features=EMBEDDING_SIZE, out_features=NUM_CLASS, device_id=GPU_ID)}
        HEAD = HEAD_DICT[HEAD_NAME]()
        print(colorstr('blue', f"{HEAD_NAME} Head Generated"))
        print("=" * 60)

        LOSS_DICT = {'Focal': FocalLoss(), 'Softmax': nn.CrossEntropyLoss()}
        LOSS = LOSS_DICT[LOSS_NAME]
        print(colorstr('blue', f"{LOSS_NAME} Loss Generated"))
        print("=" * 60)

        # separate batch_norm parameters from others; do not do weight decay for batch_norm parameters to improve the generalizability
        if BACKBONE_NAME.find("IR") >= 0:
            # backbone_paras_only_bn_reg, backbone_paras_wo_bn_reg = separate_irse_bn_paras(BACKBONE_reg)
            backbone_paras_only_bn_agg, backbone_paras_wo_bn_agg = separate_irse_bn_paras(BACKBONE_agg)
            _, head_paras_wo_bn = separate_irse_bn_paras(HEAD)
        else:
            # backbone_paras_only_bn_reg, backbone_paras_wo_bn_reg = separate_resnet_bn_paras(BACKBONE_reg)
            backbone_paras_only_bn_agg, backbone_paras_wo_bn_agg = separate_resnet_bn_paras(BACKBONE_agg)
            _, head_paras_wo_bn = separate_resnet_bn_paras(HEAD)

        if TRAIN_ALL:
            params_list = [{'params': backbone_paras_wo_bn_agg + head_paras_wo_bn, 'weight_decay': WEIGHT_DECAY}, {'params': backbone_paras_only_bn_agg}]
            # params_list.extend([{'params': i.parameters()} for i in aggregators])
        else:
            params_list = [{'params': head_paras_wo_bn, 'weight_decay': WEIGHT_DECAY}]
            # params_list.extend([{'params': i.parameters()} for i in aggregators])

            for param in BACKBONE_agg.parameters():
                param.requires_grad = False
        for param in BACKBONE_reg.parameters():
            param.requires_grad = False

        OPTIMIZER_DICT = {'SGD': lambda: optim.SGD(params_list, lr=LR, momentum=MOMENTUM),
                          'ADAM':  lambda: torch.optim.Adam(params_list, lr=LR)}
        OPTIMIZER = OPTIMIZER_DICT[OPTIMIZER_NAME]()
        print(colorstr('magenta', OPTIMIZER))
        print("=" * 60)

        load_checkpoint(BACKBONE_reg, HEAD, BACKBONE_RESUME_ROOT, HEAD_RESUME_ROOT, rgbd='rgbd' in TRAIN_SET)
        load_checkpoint(BACKBONE_agg, HEAD, BACKBONE_RESUME_ROOT, HEAD_RESUME_ROOT, rgbd='rgbd' in TRAIN_SET)
        print("=" * 60)

        print(colorstr('magenta', f"Using face correspondences: {use_face_corr}"))
        print(colorstr('magenta', f"Unfreezing aggregators at epoch: {UNFREEZE_EPOCH}"))
        print("=" * 60)

        # ======= GPU Settings =======
        if MULTI_GPU:
            BACKBONE_reg = nn.DataParallel(BACKBONE_reg, device_ids=GPU_ID)
            BACKBONE_agg = nn.DataParallel(BACKBONE_agg, device_ids=GPU_ID)
        BACKBONE_reg = BACKBONE_reg.to(DEVICE)
        BACKBONE_agg = BACKBONE_agg.to(DEVICE)
        for agg in aggregators:
            agg = agg.to(DEVICE)
            # Initially freeze aggregators
            for param in agg.parameters():
                param.requires_grad = False

        # ======= Validation =======
        eval_loop(DEVICE, BACKBONE_reg, BACKBONE_agg, aggregators, DATA_ROOT, 0, BATCH_SIZE, NUM_VIEWS, use_face_corr, True)
        print("=" * 60)

        # ======= train & early stopping parameters=======
        DISP_FREQ = len(train_loader) // 5  # frequency to display training loss & acc # was 100
        NUM_EPOCH_WARM_UP = NUM_EPOCH // 25  # use the first 1/25 epochs to warm up
        NUM_BATCH_WARM_UP = len(train_loader) * NUM_EPOCH_WARM_UP  # use the first 1/25 epochs to warm up
        batch = 0  # batch index
        best_acc = 0  # Initial best value
        counter = 0  # Counter for epochs without improvement
        for epoch in range(1, NUM_EPOCH):
            # adjust LR for each training stage after warm up, you can also choose to adjust LR manually (with slight modification) once plateau observed
            if epoch == STAGES[0]:
                schedule_lr(OPTIMIZER)
            if epoch == STAGES[1]:
                schedule_lr(OPTIMIZER)
            if epoch == STAGES[2]:
                schedule_lr(OPTIMIZER)

            # for i, agg in enumerate(aggregators):
            #    weights_fc1, weights_fc2 = agg.get_weights()
            #    plot_weights(weights_fc1, f"fc1 Weights{i}epoch{epoch}")
            #    plot_weights(weights_fc2, f"fc2 Weights{i}epoch{epoch}")
            #    print(agg.get_weights()[-1])
            #    weights_log[i].append(agg.get_weights())
            # plot_weights(HEAD.weight.detach().numpy(), str(epoch)+"HEAD.jpg")

            # =========== Gradient Handling ========
            if epoch == UNFREEZE_EPOCH:
                print(colorstr('yellow', f"Unfreezing aggregators at epoch {epoch}"))
                print(colorstr('yellow', "=" * 60))
                for agg in aggregators:
                    for param in agg.parameters():
                        param.requires_grad = True

                params_list.extend([{'params': i.parameters()} for i in aggregators])
                OPTIMIZER = optim.SGD(params_list, lr=LR, momentum=MOMENTUM)

            if epoch >= UNFREEZE_EPOCH:
                [agg.train() for agg in aggregators]
            else:
                [agg.eval() for agg in aggregators]

            BACKBONE_reg.eval()
            if TRAIN_ALL:
                BACKBONE_agg.train()
            HEAD.train()

            # =========== Train Loop ========
            losses = AverageMeter()
            top1 = AverageMeter()
            top5 = AverageMeter()
            for inputs, labels, perspectives, face_corrs, _ in tqdm(iter(train_loader)):

                if (epoch + 1 <= NUM_EPOCH_WARM_UP) and (
                        batch + 1 <= NUM_BATCH_WARM_UP):  # adjust LR for each training batch during warm up
                    warm_up_lr(batch + 1, NUM_BATCH_WARM_UP, LR, OPTIMIZER)

                if not use_face_corr and face_corrs.shape[1] > 0:
                    print("Using Feature Alignment")
                    use_face_corr = True

                labels = labels.to(DEVICE).long()
                _, embeddings = execute_model(DEVICE, BACKBONE_reg, BACKBONE_agg, aggregators, inputs, perspectives, face_corrs, use_face_corr)
                outputs = HEAD(embeddings, labels)
                loss = LOSS(outputs, labels)

                prec1, prec5 = accuracy(outputs.data, labels, topk=(1, 5))
                losses.update(loss.data.item(), inputs[0].size(0))
                top1.update(prec1.data.item(), inputs[0].size(0))
                top5.update(prec5.data.item(), inputs[0].size(0))

                OPTIMIZER.zero_grad()
                loss.backward()
                OPTIMIZER.step()

                # display training loss & acc every DISP_FREQ
                if ((batch + 1) % DISP_FREQ == 0) and batch != 0:
                    print("=" * 60)
                    print(colorstr('cyan',
                                   f'Epoch {epoch + 1}/{NUM_EPOCH} Batch {batch + 1}/{len(train_loader) * NUM_EPOCH}\t'
                                   f'Training Loss {losses.val:.4f} ({losses.avg:.4f})\t'
                                   f'Training Prec@1 {top1.val:.3f} ({top1.avg:.3f})\t'
                                   f'Training Prec@5 {top5.val:.3f} ({top5.avg:.3f})'))
                    print("=" * 60)
                batch += 1

            mlflow.log_metric('train_loss', losses.avg, step=epoch + 1)
            mlflow.log_metric('Training_Accuracy', top1.avg, step=epoch + 1)
            print("#" * 60)
            print(colorstr('bright_green', f'Epoch: {epoch + 1}/{NUM_EPOCH}\t'
                                           f'Training Loss {losses.val:.4f} ({losses.avg:.4f})\t'
                                           f'Training Prec@1 {top1.val:.3f} ({top1.avg:.3f})\t'
                                           f'Training Prec@5 {top5.val:.3f} ({top5.avg:.3f})'))
            print("#" * 60)

            #  ======= perform validation =======
            if epoch >= UNFREEZE_EPOCH:
                eval_loop(DEVICE, BACKBONE_reg, BACKBONE_agg, aggregators, DATA_ROOT, epoch, BATCH_SIZE, NUM_VIEWS, use_face_corr, False)
                print("=" * 60)

            if top1.avg > best_acc:  # Early stopping check
                best_acc = top1.avg
                counter = 0
            elif top1.avg > STOPPING_CRITERION and epoch > UNFREEZE_EPOCH:
                print(colorstr('red', "=" * 60))
                print(colorstr('red', f"======== Training Prec@1 reached > {STOPPING_CRITERION} -> Finishing ========"))
                print(colorstr('red', "=" * 60))
                break
            else:
                counter += 1
                if counter >= PATIENCE:
                    print(colorstr('red', "=" * 60))
                    print(colorstr('red', " ======== Early stopping triggered ======== "))
                    print(colorstr('red', "=" * 60))
                    break

            time.sleep(0.2)
            # save checkpoints per epoch
            # if MULTI_GPU:
            #     torch.save(BACKBONE.module.state_dict(), os.path.join(MODEL_ROOT, "Backbone_{}_Epoch_{}_Batch_{}_Time_{}_checkpoint.pth".format(BACKBONE_NAME, epoch + 1, batch, get_time())))
            #     torch.save(HEAD.state_dict(), os.path.join(MODEL_ROOT, "Head_{}_Epoch_{}_Batch_{}_Time_{}_checkpoint.pth".format(HEAD_NAME, epoch + 1, batch, get_time())))
            # else:
            #     torch.save(BACKBONE.state_dict(), os.path.join(MODEL_ROOT, "Backbone_{}_Epoch_{}_Batch_{}_Time_{}_checkpoint.pth".format(BACKBONE_NAME, epoch + 1, batch, get_time())))
            #     torch.save(HEAD.state_dict(), os.path.join(MODEL_ROOT, "Head_{}_Epoch_{}_Batch_{}_Time_{}_checkpoint.pth".format(HEAD_NAME, epoch + 1, batch, get_time())))

    # plot_weight_evolution(weights_log, save_dir="weights_logs")

# def plot_weights(weights, title):
#    plt.figure(figsize=(8, 6))
#    plt.imshow(weights, aspect='auto', cmap='viridis')
#    plt.colorbar()
#    plt.title(title)
#    plt.xlabel("Input Features")
#    plt.ylabel("Output Neurons")
#    plt.tight_layout()
#    plt.savefig(title)
#    plt.close()


if __name__ == '__main__':
    parser = argparse.ArgumentParser()
    parser.add_argument('--config', type=str, help='Path to the config file', default='config_exp_X.yaml')
    args = parser.parse_args()
    with open(args.config, 'r') as file:
        cfg_yaml = yaml.safe_load(file)
    main(cfg_yaml)<|MERGE_RESOLUTION|>--- conflicted
+++ resolved
@@ -9,11 +9,7 @@
 
 from head.metrics import ArcFace, CosFace, SphereFace, Am_softmax
 from loss.focal import FocalLoss
-<<<<<<< HEAD
-from src.aggregator.L2Aggregator import make_l2_aggregator
-=======
 from src.aggregator.ConvAggregator import make_conv_aggregator
->>>>>>> 56e5d124
 from src.aggregator.MeanAggregator import make_mean_aggregator
 from src.aggregator.MedianAggregator import make_median_aggregator
 from src.aggregator.RobustMeanAggregator import make_rma
@@ -54,6 +50,7 @@
 
 
 def main(cfg):
+    tracemalloc.start()
     SEED = cfg['SEED']
     torch.manual_seed(SEED)
 
@@ -154,17 +151,10 @@
         print("=" * 60)
 
         AGG_DICT = {'WeightedSumAggregator': lambda: make_weighted_sum_aggregator(AGG_CONFIG),
-<<<<<<< HEAD
-                    'MeanAggregator': lambda: make_mean_aggregator([NUM_VIEWS, NUM_VIEWS, NUM_VIEWS, NUM_VIEWS, NUM_VIEWS]),
-                    'RobustMeanAggregator': lambda: make_rma([NUM_VIEWS, NUM_VIEWS, NUM_VIEWS, NUM_VIEWS, NUM_VIEWS]),
-                    'MedianAggregator': lambda: make_median_aggregator([NUM_VIEWS, NUM_VIEWS, NUM_VIEWS, NUM_VIEWS, NUM_VIEWS]),
-                    'L2Aggregator': lambda: make_l2_aggregator([NUM_VIEWS, NUM_VIEWS, NUM_VIEWS, NUM_VIEWS, NUM_VIEWS]),
-=======
                     'MeanAggregator': lambda: make_mean_aggregator([NUM_VIEWS]*5),
                     'RobustMeanAggregator': lambda: make_rma([NUM_VIEWS]*5),
                     'MedianAggregator': lambda: make_median_aggregator([NUM_VIEWS]*5),
                     'ConvAggregator': lambda : make_conv_aggregator(AGG_CONFIG),
->>>>>>> 56e5d124
                     'SEAggregator': lambda: make_se_aggregator([64, 64, 128, 256, 512]),
                     'TransformerAggregator': lambda: make_transformer_aggregator([64, 64, 124, 256, 512], NUM_VIEWS, AGG_CONFIG),}
                     #'TransformerAggregatorV2': lambda: make_transformer_aggregatorv2([64, 64, 124, 256, 512], NUM_VIEWS, AGG_CONFIG)}
